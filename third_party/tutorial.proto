--- conflicted
+++ resolved
@@ -60,11 +60,7 @@
 message InlineContent {
   oneof content {
     StylizedText text = 1;
-<<<<<<< HEAD
     InlineCode code = 6;
-=======
-    InlineCode code = 5;
->>>>>>> 16ac794d
     Link link = 5;
   }
 
