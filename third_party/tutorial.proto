--- conflicted
+++ resolved
@@ -133,11 +133,7 @@
 
   reserved 1, 2;
   reserved "code_location", "inline_contents";
-<<<<<<< HEAD
 }
-=======
-};
->>>>>>> dev
 
 message List {
   repeated Paragraph content = 3;
