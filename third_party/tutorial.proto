--- conflicted
+++ resolved
@@ -105,11 +105,7 @@
 };
 
 message List {
-<<<<<<< HEAD
-  repeated TextBlock steps = 3;
-=======
   repeated Paragraph steps = 3;
->>>>>>> 5ffbd88a
 
   enum ListVariety {
     UNKNOWN_VARIETY = 0;
@@ -123,31 +119,19 @@
 };
 
 message Table {
-<<<<<<< HEAD
   repeated TableRow rows = 2;
-=======
-  repeated TableRow rows = 1;
->>>>>>> 5ffbd88a
 
   reserved 1;
   reserved "table_rows";
 };
 
 message TableRow {
-<<<<<<< HEAD
-  repeated TextBlock cells = 2;
-=======
-  repeated Paragraph cells = 1;
->>>>>>> 5ffbd88a
+  repeated Paragraph cells = 2;
 
   reserved 1;
   reserved "table_cells";
 };
 
-<<<<<<< HEAD
-message TextBlock {
-=======
 message Paragraph {
->>>>>>> 5ffbd88a
   repeated InlineContent content = 1;
 };