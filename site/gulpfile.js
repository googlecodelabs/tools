'use strict';

// Gulp
const gulp = require('gulp');

// Gulp plugins
const babel = require('gulp-babel');
const closureCompilerPackage = require('google-closure-compiler');
const closureCompiler = closureCompilerPackage.gulp();
const crisper = require('gulp-crisper');
const gulpif = require('gulp-if');
const htmlmin = require('gulp-htmlmin');
const merge = require('merge-stream');
const postcss = require('gulp-html-postcss');
const rename = require('gulp-rename');
const sass = require('gulp-sass');
const through = require('through2');
const useref = require('gulp-useref');
const vulcanize = require('gulp-vulcanize');
const watch = require('gulp-watch');
const webserver = require('gulp-webserver');

// Uglify ES6
const uglifyes = require('uglify-es');
const composer = require('gulp-uglify/composer');
const uglify = composer(uglifyes, console);

// Other helpers
const args = require('yargs').argv;
const childprocess = require('child_process');
const claat = require('./tasks/helpers/claat');
const del = require('del');
const fs = require('fs-extra');
const gcs = require('./tasks/helpers/gcs');
const glob = require('glob');
const opts = require('./tasks/helpers/opts');
const path = require('path');
const serveStatic = require('serve-static');
const spawn = childprocess.spawn;
const swig = require('swig-templates');
const url = require('url');

// DEFAULT_GA is the default Google Analytics tracker ID
const DEFAULT_GA = 'UA-49880327-14';

// DEFAULT_VIEW_META_PATH is the default path to view metadata.
const DEFAULT_VIEW_META_PATH = 'app/views/default/view.json';

// DEFAULT_VIEW_TMPL_PATH is the default path to view template.
const DEFAULT_VIEW_TMPL_PATH = 'app/views/default/index.html';

// DEFAULT_CATEGORY is the default name for uncategorized codelabs.
const DEFAULT_CATEGORY = 'Default';

// BASE_URL is the canonical base URL where the site will reside. This should
// always include the protocol (http:// or https://) and NOT including a
// trailing slash.
const BASE_URL = args.baseUrl || 'https://example.com';

// CODELABS_DIR is the directory where the actual codelabs exist on disk.
// Despite being a constant, this can be overridden with the --codelabs-dir
// flag.
const CODELABS_DIR = args.codelabsDir || '.';

// CODELABS_ENVIRONMENT is the environment for which to build codelabs.
const CODELABS_ENVIRONMENT = args.codelabsEnv || 'web';

// CODELABS_FILTER is an inclusion filter against codelab IDs.
const CODELABS_FILTER = args.codelabsFilter || '*';

// CODELABS_FORMAT is the output format for which to build codelabs.
const CODELABS_FORMAT = args.codelabsFormat || 'html';

// CODELABS_NAMESPACE is the content namespace.
const CODELABS_NAMESPACE = (args.codelabsNamespace || 'codelabs').replace(/^\/|\/$/g, '');

// DELETE_MISSING controls whether missing files at the destination are deleted.
// The default value is true.
const DELETE_MISSING = !!args.deleteMissing || false;

// DRY_RUN indicates if dry should be used.
const DRY_RUN = !!args.dry;

// PROD_BUCKET is the default bucket for prod.
const PROD_BUCKET = gcs.bucketName(args.prodBucket || 'DEFAULT_PROD_BUCKET');

// STAGING_BUCKET is the default bucket for staging.
const STAGING_BUCKET = gcs.bucketName(args.stagingBucket || 'DEFAULT_STAGING_BUCKET');

// VIEWS_FILTER is the filter to use for view inclusion.
const VIEWS_FILTER = args.viewsFilter || '*';

// clean:build removes the build directory
gulp.task('clean:build', (callback) => {
  return del('build')
});

// clean:dist removes the dist directory
gulp.task('clean:dist', (callback) => {
  return del('dist')
});

// clean:js removes the built javascript
// NOTE: this is not included in the default 'clean' task
gulp.task('clean:js', (callback) => {
  return del('app/js/bundle')
});

// clean removes all built files
gulp.task('clean', gulp.parallel(
  'clean:build',
  'clean:dist',
));

// build:codelabs copies the codelabs from the directory into build.
gulp.task('build:codelabs', (done) => {
  copyFilteredCodelabs('build');
  done();
});

// build:scss builds all the scss files into the dist dir
gulp.task('build:scss', () => {
  return gulp.src('app/**/*.scss')
    .pipe(sass(opts.sass()))
    .pipe(gulp.dest('build'));
});

// build:css builds all the css files into the dist dir
gulp.task('build:css', () => {
  const srcs = [
    'app/elements/codelab-elements/*.css',
  ];

  return gulp.src(srcs, { base: 'app/' })
    .pipe(gulp.dest('build'));
});

// build:html builds all the HTML files
gulp.task('build:html', () => {
  const streams = [];

  streams.push(gulp.src(`app/views/${VIEWS_FILTER}/view.json`, { base: 'app/' })
    .pipe(generateView())
    .pipe(useref({ searchPath: ['app'] }))
    .pipe(gulpif('*.js', babel(opts.babel())))
    .pipe(gulp.dest('build'))
    .pipe(gulpif(['*.html', '!index.html'], generateDirectoryIndex()))
  );

  streams.push(gulp.src(`app/views/${VIEWS_FILTER}/*.{css,gif,jpeg,jpg,png,svg,tff}`, { base: 'app/views' })
    .pipe(gulp.dest('build')));

  const otherSrcs = [
    'app/404.html',
    'app/browserconfig.xml',
    'app/robots.txt',
    'app/site.webmanifest',
  ]
  streams.push(gulp.src(otherSrcs, { base: 'app/' })
    .pipe(gulp.dest('build'))
  );

  return merge(...streams);
});

// build:images builds all the images into the build directory.
gulp.task('build:images', () => {
  const srcs = [
    'app/images/**/*',
    'app/favicon.ico',
  ];

  return gulp.src(srcs, { base: 'app/' })
    .pipe(gulp.dest('build'));
});

// build:js builds all the javascript into the dest dir
gulp.task('build:js', (callback) => {
  let streams = [];

  if (!fs.existsSync('app/js/bundle/cardsorter.js')) {
    // cardSorter is compiled into app/js, not build/scripts, because it is
    // vulcanized directly into the HTML.
    const cardSorterSrcs = [
      'app/js/claat/ui/cards/cardsorter.js',
      'app/js/claat/ui/cards/cardsorter_export.js',
    ];
    streams.push(gulp.src(cardSorterSrcs, { base: 'app/' })
      .pipe(closureCompiler(opts.closureCompiler(), { platform: 'javascript' }))
      .pipe(babel(opts.babel()))
      .pipe(gulp.dest('app/js/bundle'))
    );
  }

  const bowerSrcs = [
    'app/bower_components/webcomponentsjs/webcomponents-lite.min.js',
    // Needed for async loading - remove after polymer/polymer#2380
    'app/bower_components/google-codelab-elements/shared-style.html',
    'app/bower_components/google-prettify/src/prettify.js',
  ];
  streams.push(gulp.src(bowerSrcs, { base: 'app/' })
    .pipe(gulpif('*.js', babel(opts.babel())))
    .pipe(gulp.dest('build'))
  );

  return merge(...streams);
});

gulp.task('build:elements_js', () => {
  const srcs = [
    'app/elements/codelab-elements/*.js'
  ];

  return gulp.src(srcs, { base: 'app/' })
    .pipe(gulp.dest('build'));
})

// build:vulcanize vulcanizes html, js, and css
gulp.task('build:vulcanize', () => {
  const srcs = [
    'app/elements/codelab.html',
    'app/elements/elements.html',
  ];
  return gulp.src(srcs, { base: 'app/' })
    .pipe(vulcanize(opts.vulcanize()))
    .pipe(crisper(opts.crisper()))
    .pipe(gulp.dest('build'));
});

// build builds all the assets
gulp.task('build', gulp.series(
  'clean',
  'build:codelabs',
  'build:css',
  'build:scss',
  'build:html',
  'build:images',
  'build:js',
  'build:elements_js',
  'build:vulcanize',
));

// copy copies the built artifacts in build into dist/
gulp.task('copy', (callback) => {
  // Explicitly do not use gulp here. It's too slow and messes up the symlinks
  fs.rename('build', 'dist', callback);
});

// minify:css minifies the css
gulp.task('minify:css', () => {
  const srcs = [
    'dist/**/*.css',
    '!dist/codelabs/**/*',
    '!dist/elements/codelab-elements/*.css',
  ]
  return gulp.src(srcs, { base: 'dist/' })
    .pipe(postcss(opts.postcss()))
    .pipe(gulp.dest('dist'));
});

// minify:css minifies the html
gulp.task('minify:html', () => {
  const srcs = [
    'dist/**/*.html',
    '!dist/codelabs/**/*',
  ]
  return gulp.src(srcs, { base: 'dist/' })
    .pipe(postcss(opts.postcss()))
    .pipe(htmlmin(opts.htmlmin()))
    .pipe(gulp.dest('dist'));
});

// minify:js minifies the javascript
gulp.task('minify:js', () => {
  const srcs = [
    'dist/**/*.js',
    '!dist/codelabs/**/*',
    '!dist/elements/codelab-elements/*.js',
  ]
  return gulp.src(srcs, { base: 'dist/' })
    .pipe(uglify(opts.uglify()))
    .pipe(gulp.dest('dist'));
});

// minify minifies all minifiable things in dist
gulp.task('minify', gulp.parallel(
  'minify:css',
  'minify:html',
  'minify:js',
));

// dist packages the build for distribution, compressing and condensing where
// appropriate.
gulp.task('dist', gulp.series(
  'build',
  'copy',
  'minify',
));

// watch:css watches css files for changes and re-builds them
gulp.task('watch:css', () => {
  gulp.watch('app/**/*.scss', gulp.series('build:css'));
});

// watch:html watches html files for changes and re-builds them
gulp.task('watch:html', () => {
  const srcs = [
    'app/views/**/*',
    'app/*.html',
    'app/*.txt',
    'app/*.xml',
  ]
  gulp.watch(srcs, gulp.series('build:html'));
});

// watch:css watches image files for changes and updates them
gulp.task('watch:images', () => {
  gulp.watch('app/images/**/*', gulp.series('build:images'));
});

// watch:images watches js files for changes and re-builds them
gulp.task('watch:js', () => {
  const srcs = [
    'app/js/**/*',
    '!app/js/bundle/**/*',
    'app/scripts/**/*',
  ]
  gulp.watch(srcs, gulp.series('build:js', 'build:html'));
});

// watch starts all watchers
gulp.task('watch', gulp.parallel(
  'watch:css',
  'watch:html',
  'watch:images',
  'watch:js',
));

// serve builds the website, starts the webserver, and watches for changes.
gulp.task('serve', gulp.series(
  'build',
  gulp.parallel(
    'watch',
    () => {
      return gulp.src('build')
        .pipe(webserver(opts.webserver()));
    }
  )
));

// serve:dist serves the built and minified website from dist. It does not
// support live-reloading and should be used to verify final output before
// publishing.
gulp.task('serve:dist', gulp.series('dist', () => {
  return gulp.src('dist')
    .pipe(webserver(opts.webserver()));
}));

//
// Codelabs
//
// codelabs:export exports the codelabs
gulp.task('codelabs:export', (callback) => {
  const source = args.source;

  if (source !== undefined) {
    const sources = Array.isArray(source) ? source : [source];
    claat.run(CODELABS_DIR, 'export', CODELABS_ENVIRONMENT, CODELABS_FORMAT, DEFAULT_GA, sources, callback);
  } else {
    const codelabIds = collectCodelabs().map((c) => { return c.id });
    claat.run(CODELABS_DIR, 'update', CODELABS_ENVIRONMENT, CODELABS_FORMAT, DEFAULT_GA, codelabIds, callback);
  }
});



//
// Helpers
//

// gulpdebug is a helper for debugging gulp pipeline transforms. It logs the
// file path and then invokes the callback.
const gulpdebug = () => {
  return through.obj((file, enc, callback) => {
    console.log(file.path);
    callback(null, file)
  });
}

// run executes the given command with the specified arguments.
const run = (cmd, args, callback) => {
  const proc = spawn(cmd, args, { stdio: 'inherit' });
  proc.on('close', callback);
}

// parseViewMetadata parses the metadata of a single view and returns that metadata
// as JSON.
const parseViewMetadata = (filepath) => {
  if (path.basename(filepath) !== 'view.json') {
    throw new Error(`can only be called on view.json, got: ${filepath}`);
  }

  const dirname = path.dirname(filepath);
  const meta = JSON.parse(fs.readFileSync(filepath));

  meta.id = path.basename(dirname);
  meta.url = viewFilename(meta.id).replace(/\.html$/, '');

  if (meta.sort === undefined) {
    meta.sort = meta.id === 'default' ? 'mainCategory' : 'title';
  }

  if (fs.existsSync(path.resolve(dirname, 'style.css'))) {
    meta.customStyle = `/${meta.id}/style.css`;
  }

  const defMeta = defaultViewMetadata();
  for (let key in defMeta) {
    if (meta[key] === undefined) {
      meta[key] = defMeta[key];
    }
  }

  return meta;
}

// parseCodelabMetadata parses the codelab metadata at the given path.
const parseCodelabMetadata = (filepath) => {
  var meta = JSON.parse(fs.readFileSync(filepath)).Meta;

<<<<<<< HEAD
  // Since Metadata in Golang was changed from struct to map, the resulting JSON 
  // contains a nested meta object which must be converted into the old, expected format
  if (meta.hasOwnProperty("Meta")) {
    for (const key in meta.Meta)
      meta[key.toLowerCase()] = meta.Meta[key];
  if (meta.hasOwnProperty("categories")) {
    meta.category = meta.categories;
    delete meta.categories;
  }
  ["tags", "category", "status"].forEach(key => meta[key] = meta[key].split(","))
  delete meta.Meta;
  }

  meta.category = meta.category || [];
  if (!Array.isArray(meta.category)) {
    meta.category = [meta.category];
  }
=======
  console.log(meta);
  
  meta.category = meta.category ? meta.Categories.split(",") : [];
  // For some reason this file expects 'ID' to be lowercase when in Go we have it uppercase
  meta.id = meta.ID; 
>>>>>>> d9b55ee7

  meta.mainCategory = meta.category[0] || DEFAULT_CATEGORY;
  meta.categoryClass = categoryClass(meta);
  meta.url = path.join(CODELABS_NAMESPACE, meta.ID, 'index.html');

 

  return meta;
  
}

// defaultViewMetadata returns the default view metadata. This is cached for
// performance.
let _defaultViewMetadata;
const defaultViewMetadata = () => {
  if (!_defaultViewMetadata) {
    _defaultViewMetadata = JSON.parse(fs.readFileSync(DEFAULT_VIEW_META_PATH));
    _defaultViewMetadata.id = 'default';
    _defaultViewMetadata.url = viewFilename('default');
    _defaultViewMetadata.catLevel = 0;
    delete _defaultViewMetadata.ga;
  }
  return _defaultViewMetadata;
}


// Parse view.json and codelab.json files in all directories. Value returned in
// the callback is an object:
//
//     {
//       views: Object.<String, ViewObj>,
//       codelabs: Array.<CodelabObj>,
//       categories: Array.<String>
//     }
//
// Both codelabs and categories are sorted alphabetically. Codelabs are sorted
// by main category.
let _allMetadata;
const collectMetadata = () => {
  if (_allMetadata === undefined) {
    let codelabs = [];
    let categories = {};
    let views = {};

    const viewFiles = glob.sync('app/views/*/view.json');
    for (let i = 0; i < viewFiles.length; i++) {
      const view = parseViewMetadata(viewFiles[i]);
      views[view.id] = view;
    }

    const codelabFiles = glob.sync(`${CODELABS_DIR}/*/codelab.json`);
    for (let i = 0; i < codelabFiles.length; i++) {
      const codelab = parseCodelabMetadata(codelabFiles[i]);
      codelabs.push(codelab);
      categories[codelab.mainCategory] = true;
    }

    _allMetadata = {
      categories: Object.keys(categories).sort(),
      codelabs: codelabs,
      views: views,
    }
  }

  return _allMetadata;
}

// generateDirectoryIndex accepts a stream of HTML files and converts them to
// directory indexes for use on a webserver. For example:
//
//    foo.html => foo/index.html
//
// Then the server can be configured to serve indexes and /foo will render
// properly.
const generateDirectoryIndex = () => {
  return through.obj((file, enc, callback) => {
    const srcPath = file.path;
    if (srcPath.match(/\.html$/) && fs.existsSync(srcPath)) {
      const dstPath = srcPath.replace(/\.html$/, '') + '/index.html';
      const dstPathDir = path.dirname(dstPath);
      const srcPathRel = path.relative(dstPathDir, srcPath);

      // Ensure directory exists
      fs.mkdirpSync(dstPathDir);

      // Change into the directory and create a relative symlink
      chdir(dstPathDir, () => {
        fs.ensureSymlinkSync(srcPathRel, 'index.html');
      });
    }
    callback(null, file);
  });
}

const chdir = (dir, callback) => {
  const cwd = process.cwd();
  process.chdir(dir);
  callback()
  process.chdir(cwd);
}

// generateView creates an index for the given view and codelabs data.
const generateView = () => {
  return through.obj((file, enc, callback) => {
    // viewId is the basename of the dirname of the event (e.g.
    // app/views/my-event/view.json -> my-event).
    const viewId = path.basename(path.dirname(file.path));

    // Read the HTML template for this view (or the default template if no
    // view-specific one exists).
    let templatePath = `app/views/${viewId}/index.html`;
    if (!fs.existsSync(templatePath)) {
      templatePath = DEFAULT_VIEW_TMPL_PATH;
    }
    const template = fs.readFileSync(templatePath);

    // Get the metadata about this view.
    const view = parseViewMetadata(file.path);

    // Aanalytics information.
    const ga = DEFAULT_GA;

    // Full list of views
    const all = collectMetadata();

    // Calculate URL parameters to append.
    let codelabUrlParams = 'index=' + encodeURIComponent('../..' + view.url);
    if (view.ga || args.indexGa) {
      let viewGa = args.indexGa ? args.indexGa : view.ga;
      codelabUrlParams += '&viewga=' + viewGa;
    }

    // Get the list of codelabs and categories for this view
    const filtered = filterCodelabs(view, all.codelabs);
    const codelabs = filtered.codelabs;
    const categories = filtered.categories;

    let locals = {
      baseUrl: BASE_URL,
      categories: categories,
      codelabs: codelabs,
      ga: ga,
      showcats: categories.length > 1,
      view: view,
      views: all.views,

      canonicalViewUrl: viewFuncs.canonicalViewUrl(),
      categoryClass: viewFuncs.categoryClass(),
      categoryHasShowableCodelabs: viewFuncs.categoryHasShowableCodelabs(viewId),
      codePrettyDate: viewFuncs.codelabPrettyDate(),
      codelabPin: viewFuncs.codelabPin(),
      codelabUrl: viewFuncs.codelabUrl(codelabUrlParams),
      levelledCategory: viewFuncs.levelledCategory(),
    };

    const html = swig.render(template.toString(), { locals: locals });
    file.contents = new Buffer.from(html);
    file.base = __dirname;
    file.path = viewFilename(viewId);

    callback(null, file);
  });
}

// viewFuncs is the list of functions shared by views (usually for rendering).
// This is a constant for performance instead of defining the functions inline.
const viewFuncs = {
  // categoryClass returns the top-level categoryClass function.
  categoryClass: () => {
    return categoryClass;
  },

  // canonicalViewUrl returns the canonical URL to the given view.
  canonicalViewUrl: () => {
    return (view) => {
      if (view.id === 'default' || view.id === '') {
        return `${BASE_URL}/`;
      }
      return `${BASE_URL}/${view.id}/`;
    };
  },

  // categoryHasShowableCodelabs returns true if the given category is present
  // in any of the given codelabs, or false otherwise.
  categoryHasShowableCodelabs: (viewId) => {
    return (category, codelabs) => {
      const codelabsUsingCategory = codelabs
        .filter((codelab) => {
          return codelab.category.indexOf(category) !== -1;
        })
        .filter((codelab) => {
          // Rilter hidden codelabs from the default view. All other views are
          // explictly opt-in via metadata.
          return viewId !== 'default' || codelab.status.indexOf('hidden') === -1;
        });

      return codelabsUsingCategory.length > 0;
    }
  },

  // codelabPin returns the index of the pinned item, if it exists.
  codelabPin: () => {
    return (view, codelab) => {
      const i = view.pins.indexOf(codelab.id);
      if (i >= 0) {
        return i + 1;
      }
      return '';
    }
  },

  // codelabUrl returns the url for this codelab, combined with any additional
  // parameters if given.
  codelabUrl: (params) => {
    return (view, codelab) => {
      let url = codelab.url;
      if (params !== undefined) {
        url = `${url}?${params}`;
      }
      if (url.length > 0 && url[0] !== '/') {
        url = `/${url}`;
      }
      return url;
    }
  },

  // codelabPrettyDate returns a pretty-formatted date for the codelab view
  // page.
  codelabPrettyDate: () => {
    return (ts) => {
      const monthNames = ['Jan', 'Feb', 'Mar', 'Apr', 'May', 'Jun', 'Jul', 'Aug', 'Sep', 'Oct', 'Nov', 'Dec'];
      const d = new Date(ts);
      const month = monthNames[d.getMonth()];
      const date = d.getUTCDate();
      const year = d.getFullYear();

      return `${month} ${date}, ${year}`;
    }
  },

  // levelledCategory returns the levelledCategory top-level function.
  levelledCategory: () => {
    return levelledCategory;
  },
};

// viewFilename returns the view index file name based on provided view.
const viewFilename = (view) => {
  if (view === 'default') {
    return 'index.html';
  }
  return `${view}.html`;
}

// levelledCategory returns the codelab category level and name. If no category
// exists at that level, the nearest is returned. If the codelab has no
// categories, the default category and level 0 are returned.
const levelledCategory = (codelab, level) => {
  let i;
  for (i = level; i >= 0; i--) {
    var name = codelab.category[i];
    if (name) {
      break;
    }
  }
  if (!name) {
    name = DEFAULT_CATEGORY;
  }
  return { name: name, level: i };
}

// categoryClass converts the codelab to its corresponding CSS class.
const categoryClass = (codelab, level) => {
  var name = codelab.mainCategory;
  if (level > 0) {
    name += ' ' + codelab.category[level];
  }
  return name.toLowerCase().replace(/\s/g, '-');
}

// Filters out codelabs which do not match view spec. Currently, the matching is
// done by intersecting view.tags with each codelab.tags, and view.categories
// with codelab.category. All codelabs are matched if the view.tags and
// view.categories are empty.
//
// Additionally, each codelab is tested against view.exclude exclusion filters,
// matching codelab ID, status, tags and categories.
const filterCodelabs = (view, codelabs) => {
  var vtags = cleanStringList(view.tags);
  var vcats = cleanStringList(view.categories);

  // Filter out codelabs with tags that don't intersect with view.tags
  // unless view.tags is empty - equivalent to any tag.
  // Same for categories.
  codelabs = codelabs.filter(function(codelab) {
    // Matches by default if both tags and cats are empty.
    var match = !vtags.length && !vcats.length;
    var ctags = cleanStringList(codelab.tags);
    var ccats = cleanStringList(codelab.category);
    // Match by tags.
    if (vtags.length) {
      for (var i = 0; i < ctags.length; i++) {
        if (vtags.indexOf(ctags[i]) > -1) {
          match = true;
          break;
        }
      }
    }
    // Match by category.
    if (!match && vcats.length) {
      for (var i = 0; i < ccats.length; i++) {
        if (vcats.indexOf(ccats[i]) > -1) {
          match = true;
          break;
        }
      }
    }
    if (!match || !view.exclude.length) {
      return match;
    }
    // Tag or category matches. Test the exclusion filter.
    var cstatus = cleanStringList(codelab.status);
    for (var i = 0; i < view.exclude.length; i++) {
      var rex = view.exclude[i];
      if (codelab.id.match(rex)) {
        return false;
      }
      for (var j = 0; j < cstatus.length; j++) {
        if (cstatus[j].match(rex)) {
          return false;
        }
      }
      for (var j = 0; j < ctags.length; j++) {
        if (ctags[j].match(rex)) {
          return false;
        }
      }
      for (var j = 0; j < ccats.length; j++) {
        if (ccats[j].match(rex)) {
          return false;
        }
      }
    }
    return true;
  });

  // Compute distinct categories.
  var categories = {};
  for (var i in codelabs) {
    var cat = levelledCategory(codelabs[i], view.catLevel);
    categories[cat.name] = true;
  }

  // sort the codelabs.
  sortCodelabs(codelabs, view);

  return {
    codelabs: codelabs,
    categories: Object.keys(categories).sort(),
  };
}


// cleanStringList removes empty elements and converts the rest to lower case.
// The a argument is an array of strings or null/undefined. Alternatively, the
// argument can be a string of JSON-serialized array form.
const cleanStringList = (a) => {
  if (typeof a === 'string') {
    // Legacy codelab.json have array field as a string, for instance:
    // "status": "[u'ready for review']".
    a = JSON.parse(a.replace(/u'/, "'").replace(/'/g, '"'));
  }
  a = (a || []).filter((v) => { return (v || '').length > 0; });
  return a.map((v) => { return v.toLowerCase(); });
}

// sortCodelabs reorders codelabs array in-place for the given view. Pinned
// codelabs always come first, sorted by their pin index.
const sortCodelabs = (codelabs, view) => {
  let attr = function(codelab) {
    return levelledCategory(codelab, view.catLevel).name;
  }

  if (view.sort !== "mainCategory") {
    attr = function(codelab) { return codelab[view.sort] };
  }

  codelabs.sort(function(a, b) {
    // Move pinned codelabs to the top.
    var ia = view.pins.indexOf(a.id);
    var ib = view.pins.indexOf(b.id);
    if (ia >= 0 && ib < 0) {
      return -1;
    }
    if (ia < 0 && ib >= 0) {
      return 1;
    }
    if (ia >= 0 && ib >= 0) {
      return ia - ib;
    }
    // Regular sorting.
    var aa = attr(a);
    var ba = attr(b);
    if (aa < ba) { return -1; }
    if (aa > ba) { return 1; }
    return 0;
  });
}

// copyFilteredCodelabs copies all codelabs that match the given id regular
// expression or view regular expression into the build/ folder. If no filters
// are specified (i.e. if codelabRe and viewRe are both undefined), then this
// function returns all codelabs in the codelabs directory.
const copyFilteredCodelabs = (dest) =>  {
  // No filters were specified, symlink the codelabs folder directly and save
  // processing.
  if (CODELABS_FILTER === '*' && VIEWS_FILTER === '*') {
    const source = path.join(CODELABS_DIR);
    const target = path.join(dest, CODELABS_NAMESPACE);
    fs.ensureSymlinkSync(source, target, 'dir');
    return
  }

  const codelabs = collectCodelabs();

  for(let i = 0; i < codelabs.length; i++) {
    const codelab = codelabs[i];
    const source = path.join(CODELABS_DIR, codelab.id);
    const target = path.join(dest, CODELABS_NAMESPACE, codelab.id);
    fs.ensureSymlinkSync(source, target, 'dir');
  }
};

// collectCodelabs collects the list of codelabs that match the given view or
// codelab filter.
const collectCodelabs = () => {
  const meta = collectMetadata();
  let codelabs = meta.codelabs;

  // Only select codelabs that match the given codelab ID.
  if (CODELABS_FILTER !== '*') {
    codelabs = meta.codelabs.filter((codelab) => {
      return codelab.id.match(CODELABS_FILTER);
    });

    if (codelabs.length === 0) {
      throw new Error(`no codelabs matched: ${CODELABS_FILTER}`);
    }
  }

  // Only select codelabs that match the given view ID.
  if (VIEWS_FILTER !== '*') {
    let views = [];
    Object.keys(meta.views).forEach((key) => {
      if (key.match(VIEWS_FILTER)) {
        views.push(meta.views[key]);
      }
    });

    if (views.length === 0) {
      throw new Error(`no views matched: ${VIEWS_FILTER}`);
    }

    // Iterate over each view and include codelabs for that view.
    let s = new Set();
    for(let i = 0; i < views.length; i++) {
      let filtered = filterCodelabs(views[i], codelabs).codelabs;
      s.add(...filtered);
    }
    codelabs = s.values();
  }

  // Check if we have any codelabs
  if (codelabs.length === 0) {
    throw new Error('no codelabs matched given filters');
  }

  return codelabs;
}

// publish:staging:codelabs uploads the dist folder codelabs to a staging
// bucket. This only uploads the codelabs, the views remain unchanged.
gulp.task('publish:staging:codelabs', (callback) => {
  const opts = { dry: DRY_RUN, deleteMissing: DELETE_MISSING };
  const src = path.join('dist', CODELABS_NAMESPACE, '/');
  const dest = gcs.bucketFolderPath(STAGING_BUCKET, CODELABS_NAMESPACE);
  gcs.rsync(src, dest, opts, callback);
});

// publish:staging:views uploads the dist folder views and associated assets to
// a staging bucket. This does not upload any of the codelabs.
gulp.task('publish:staging:views', (callback) => {
  const opts = { exclude: CODELABS_NAMESPACE, dry: DRY_RUN, deleteMissing: DELETE_MISSING };
  gcs.rsync('dist', STAGING_BUCKET, opts, callback);
});

// publish:prod:codelabs syncs codelabs from the staging to the production
// bucket.
gulp.task('publish:prod:codelabs', (callback) => {
  const opts = { dry: DRY_RUN, deleteMissing: DELETE_MISSING };
  const src = gcs.bucketFolderPath(STAGING_BUCKET, CODELABS_NAMESPACE);
  const dest = gcs.bucketFolderPath(PROD_BUCKET, CODELABS_NAMESPACE);
  gcs.rsync(src, dest, opts, callback);
});

// publish:prod:views syncs views and associated assets from the staging to the
// production bucket.
gulp.task('publish:prod:views', (callback) => {
  const opts = { exclude: CODELABS_NAMESPACE, dry: DRY_RUN, deleteMissing: DELETE_MISSING };
  gcs.rsync(STAGING_BUCKET, PROD_BUCKET, opts, callback);
});<|MERGE_RESOLUTION|>--- conflicted
+++ resolved
@@ -428,7 +428,6 @@
 const parseCodelabMetadata = (filepath) => {
   var meta = JSON.parse(fs.readFileSync(filepath)).Meta;
 
-<<<<<<< HEAD
   // Since Metadata in Golang was changed from struct to map, the resulting JSON 
   // contains a nested meta object which must be converted into the old, expected format
   if (meta.hasOwnProperty("Meta")) {
@@ -446,13 +445,6 @@
   if (!Array.isArray(meta.category)) {
     meta.category = [meta.category];
   }
-=======
-  console.log(meta);
-  
-  meta.category = meta.category ? meta.Categories.split(",") : [];
-  // For some reason this file expects 'ID' to be lowercase when in Go we have it uppercase
-  meta.id = meta.ID; 
->>>>>>> d9b55ee7
 
   meta.mainCategory = meta.category[0] || DEFAULT_CATEGORY;
   meta.categoryClass = categoryClass(meta);
