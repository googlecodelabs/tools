--- conflicted
+++ resolved
@@ -59,7 +59,6 @@
 	return genrenderer.RenderRepeated(contents, tmplNmspc)
 }
 
-<<<<<<< HEAD
 // asString concatenates the output of renderRepeated into a string.
 // Used in protos with non-custom repeated field rendering
 // Similar to Nested templates/proto usage.
@@ -69,12 +68,8 @@
 	return strings.Join(contents, "")
 }
 
-// listVariertyToTag maps 'ListVariety' enums to their HTML tags
-func listVariertyToTag(v tutorial.List_ListVariety) string {
-=======
 // listVarietyToTag maps 'ListVariety' enums to their HTML tags
 func listVarietyToTag(v tutorial.List_ListVariety) string {
->>>>>>> 3ade5bbc
 	switch v.String() {
 	case "UNORDERED":
 		return "ul"
