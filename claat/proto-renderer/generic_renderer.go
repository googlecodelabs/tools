--- conflicted
+++ resolved
@@ -13,13 +13,10 @@
 	switch el.(type) {
 	case *tutorial.StylizedText, tutorial.StylizedText:
 		return "StylizedText"
-<<<<<<< HEAD
+	case *tutorial.InlineCode, tutorial.InlineCode:
+		return "InlineCode"
 	case *tutorial.TextBlock, tutorial.TextBlock:
 		return "TextBlock"
-=======
-	case *tutorial.InlineCode, tutorial.InlineCode:
-		return "InlineCode"
->>>>>>> 16ac794d
 	}
 	// This will cause a debug-friendly panic
 	return TypeNotSupported("genrenderer.templateName", el)
