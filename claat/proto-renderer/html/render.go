package html

import (
	"go/build"
	"io"
	"path/filepath"
	"strings"
	"text/template"

	"github.com/googlecodelabs/tools/claat/proto-renderer"
)

const tmplsRltvDir = "src/github.com/googlecodelabs/tools/claat/proto-renderer/html/templates/*"

var (
	tmplsAbsDir = filepath.Join(build.Default.GOPATH, tmplsRltvDir)
<<<<<<< HEAD
	tmplNmspc   = template.Must(template.New("html").ParseGlob(tmplsAbsDir))
=======
	tmplNmspc   = template.Must(template.New("html-pkg").ParseGlob(tmplsAbsDir))
>>>>>>> 728becc0
)

// Render returns the rendered HTML representation of a tutorial proto,
// or the first error encountered rendering templates depth-first, if any
func Render(el interface{}) (out io.Reader, err error) {
	// "Catches" first nested panic and delegates handling to caller
	defer func() {
		r := recover()
		if r != nil {
			out = nil
			err = genrenderer.AssertError(r)
		}
	}()

	out = strings.NewReader(genrenderer.ExecuteTemplate(el, tmplNmspc))
	return out, err
}<|MERGE_RESOLUTION|>--- conflicted
+++ resolved
@@ -14,11 +14,7 @@
 
 var (
 	tmplsAbsDir = filepath.Join(build.Default.GOPATH, tmplsRltvDir)
-<<<<<<< HEAD
-	tmplNmspc   = template.Must(template.New("html").ParseGlob(tmplsAbsDir))
-=======
 	tmplNmspc   = template.Must(template.New("html-pkg").ParseGlob(tmplsAbsDir))
->>>>>>> 728becc0
 )
 
 // Render returns the rendered HTML representation of a tutorial proto,
