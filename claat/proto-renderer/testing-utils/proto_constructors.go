package testingUtils

import (
	"github.com/googlecodelabs/tools/third_party"
)

// Helper constructor functions

func NewStylizedTextPlain(txt string) *tutorial.StylizedText {
	return &tutorial.StylizedText{
		Text: txt,
	}
}

func NewStylizedTextStrong(txt string) *tutorial.StylizedText {
	return &tutorial.StylizedText{
		Text:     txt,
		IsStrong: true,
	}
}

func NewStylizedTextEmphazied(txt string) *tutorial.StylizedText {
	return &tutorial.StylizedText{
		Text:         txt,
		IsEmphasized: true,
	}
}

func NewStylizedTextStrongAndEmphazied(txt string) *tutorial.StylizedText {
	return &tutorial.StylizedText{
		Text:         txt,
		IsStrong:     true,
		IsEmphasized: true,
	}
}

func NewInlineCode(txt string) *tutorial.InlineCode {
	return &tutorial.InlineCode{
		Code: txt,
	}
<<<<<<< HEAD
=======
}

func NewInlineContentCode(txt string) *tutorial.InlineContent {
	return &tutorial.InlineContent{
		Content: &tutorial.InlineContent_Code{
			&tutorial.InlineCode{
				Code: txt,
			},
		},
	}
}

func NewInlineContentPlain(txt string) *tutorial.InlineContent {
	return &tutorial.InlineContent{
		Content: &tutorial.InlineContent_Text{
			&tutorial.StylizedText{
				Text: txt,
			},
		},
	}
}

func NewInlineContentStrong(txt string) *tutorial.InlineContent {
	return &tutorial.InlineContent{
		Content: &tutorial.InlineContent_Text{
			&tutorial.StylizedText{
				Text:     txt,
				IsStrong: true,
			},
		},
	}
}

func NewInlineContentEmphazied(txt string) *tutorial.InlineContent {
	return &tutorial.InlineContent{
		Content: &tutorial.InlineContent_Text{
			&tutorial.StylizedText{
				Text:         txt,
				IsEmphasized: true,
			},
		},
	}
}

func NewInlineContentStrongAndEmphazied(txt string) *tutorial.InlineContent {
	return &tutorial.InlineContent{
		Content: &tutorial.InlineContent_Text{
			&tutorial.StylizedText{
				Text:         txt,
				IsStrong:     true,
				IsEmphasized: true,
			},
		},
	}
>>>>>>> 917f1b82
}<|MERGE_RESOLUTION|>--- conflicted
+++ resolved
@@ -38,8 +38,6 @@
 	return &tutorial.InlineCode{
 		Code: txt,
 	}
-<<<<<<< HEAD
-=======
 }
 
 func NewInlineContentCode(txt string) *tutorial.InlineContent {
@@ -94,5 +92,4 @@
 			},
 		},
 	}
->>>>>>> 917f1b82
 }