--- conflicted
+++ resolved
@@ -43,11 +43,7 @@
 func NewInlineContentCode(txt string) *tutorial.InlineContent {
 	return &tutorial.InlineContent{
 		Content: &tutorial.InlineContent_Code{
-<<<<<<< HEAD
-			&tutorial.InlineCode{
-=======
 			Code: &tutorial.InlineCode{
->>>>>>> f8988e61
 				Code: txt,
 			},
 		},
@@ -57,11 +53,7 @@
 func NewInlineContentTextPlain(txt string) *tutorial.InlineContent {
 	return &tutorial.InlineContent{
 		Content: &tutorial.InlineContent_Text{
-<<<<<<< HEAD
-			&tutorial.StylizedText{
-=======
 			Text: &tutorial.StylizedText{
->>>>>>> f8988e61
 				Text: txt,
 			},
 		},
@@ -71,11 +63,7 @@
 func NewInlineContentTextStrong(txt string) *tutorial.InlineContent {
 	return &tutorial.InlineContent{
 		Content: &tutorial.InlineContent_Text{
-<<<<<<< HEAD
-			&tutorial.StylizedText{
-=======
 			Text: &tutorial.StylizedText{
->>>>>>> f8988e61
 				Text:     txt,
 				IsStrong: true,
 			},
@@ -86,11 +74,7 @@
 func NewInlineContentTextEmphasized(txt string) *tutorial.InlineContent {
 	return &tutorial.InlineContent{
 		Content: &tutorial.InlineContent_Text{
-<<<<<<< HEAD
-			&tutorial.StylizedText{
-=======
 			Text: &tutorial.StylizedText{
->>>>>>> f8988e61
 				Text:         txt,
 				IsEmphasized: true,
 			},
@@ -101,24 +85,17 @@
 func NewInlineContentTextStrongAndEmphasized(txt string) *tutorial.InlineContent {
 	return &tutorial.InlineContent{
 		Content: &tutorial.InlineContent_Text{
-<<<<<<< HEAD
-			&tutorial.StylizedText{
-=======
 			Text: &tutorial.StylizedText{
->>>>>>> f8988e61
 				Text:         txt,
 				IsStrong:     true,
 				IsEmphasized: true,
 			},
 		},
 	}
-<<<<<<< HEAD
 }
 
 func NewTextBlock(contentSlice ...*tutorial.InlineContent) *tutorial.TextBlock {
 	return &tutorial.TextBlock{
 		Content: contentSlice,
 	}
-=======
->>>>>>> f8988e61
 }