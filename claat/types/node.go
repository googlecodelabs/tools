--- conflicted
+++ resolved
@@ -535,12 +535,10 @@
 	"repl.it",
 	"codepen.io",
 	"glitch.com",
-<<<<<<< HEAD
 	"stackblitz.com",
 	"codesandbox.io",
-=======
 	"carto.com",
->>>>>>> 03f2507a
+  "youtube.com",
 }
 
 // NewIframeNode creates a new embedded iframe.
