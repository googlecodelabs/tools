--- conflicted
+++ resolved
@@ -48,13 +48,8 @@
 	err                error     // error during any writeXxx methods
 	lineStart          bool
 	isWritingTableCell bool   // used to override lineStart for correct cell formatting
-<<<<<<< HEAD
-	isWritingList      bool  // used for override newblock when needed
+	isWritingList      bool   // used for override newblock when needed
 	Prefix             []byte // prefix for e.g. blockquote content
-=======
-	isWritingList      bool   // used for override newblock when needed
-	Prefix             string // prefix for e.g. blockquote content
->>>>>>> 275a58d4
 }
 
 func (mw *mdWriter) writeBytes(b []byte) {
