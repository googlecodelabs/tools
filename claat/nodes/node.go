--- conflicted
+++ resolved
@@ -477,68 +477,4 @@
 		}
 	}
 	return true
-}
-
-<<<<<<< HEAD
-// NewInfoboxNode creates a new infobox node with specified kind and optional content.
-func NewInfoboxNode(k InfoboxKind, n ...Node) *InfoboxNode {
-	return &InfoboxNode{
-		node:    node{typ: NodeInfobox},
-		Kind:    k,
-		Content: NewListNode(n...),
-	}
-}
-
-// InfoboxKind defines kind type for InfoboxNode.
-type InfoboxKind string
-
-// InfoboxNode variations.
-const (
-	InfoboxPositive InfoboxKind = "special"
-	InfoboxNegative InfoboxKind = "warning"
-)
-
-// InfoboxNode is any regular header, a checklist header, or an FAQ header.
-type InfoboxNode struct {
-	node
-	Kind    InfoboxKind
-	Content *ListNode
-}
-
-// Empty returns true if ib content is empty.
-func (ib *InfoboxNode) Empty() bool {
-	return ib.Content.Empty()
-=======
-// iframe allowlist - set of domains allow to embed iframes in a codelab.
-var IframeAllowlist = []string{
-	"google.com",
-	"google.dev",
-	"dartlang.org",
-	"web.dev",
-	"observablehq.com",
-	"repl.it",
-	"codepen.io",
-	"glitch.com",
-	"carto.com",
-	"github.com",
-}
-
-// NewIframeNode creates a new embedded iframe.
-func NewIframeNode(url string) *IframeNode {
-	return &IframeNode{
-		node: node{typ: NodeIframe},
-		URL:  url,
-	}
-}
-
-// IframeNode is an embeddes iframe.
-type IframeNode struct {
-	node
-	URL string
-}
-
-// Empty returns true if iframe's URL field is empty.
-func (iframe *IframeNode) Empty() bool {
-	return iframe.URL == ""
->>>>>>> 7fb5911c
 }