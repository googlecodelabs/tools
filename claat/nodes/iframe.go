--- conflicted
+++ resolved
@@ -14,11 +14,8 @@
 	"google.dev",
 	"observablehq.com",
 	"repl.it",
-<<<<<<< HEAD
+	"stackblitz.com",
 	"vimeo.com",
-=======
-	"stackblitz.com",
->>>>>>> 9f2b5853
 	"web.dev",
 }
 
