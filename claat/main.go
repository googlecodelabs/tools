// Copyright 2018 Google Inc. All Rights Reserved.
//
// Licensed under the Apache License, Version 2.0 (the "License");
// you may not use this file except in compliance with the License.
// You may obtain a copy of the License at
//
//     http://www.apache.org/licenses/LICENSE-2.0
//
// Unless required by applicable law or agreed to in writing, software
// distributed under the License is distributed on an "AS IS" BASIS,
// WITHOUT WARRANTIES OR CONDITIONS OF ANY KIND, either express or implied.
// See the License for the specific language governing permissions and
// limitations under the License.

// The claat command generates one or more codelabs from "source" documents,
// specified as either Google Doc IDs or local markdown files.
// The command also allows one to preview generated codelabs from local drive
// using "claat serve".
// See more details at https://github.com/googlecodelabs/tools.
package main

import (
	"flag"
	"fmt"
	"log"
	"math/rand"
	"os"
	"time"

	"github.com/googlecodelabs/tools/claat/cmd"

	// allow parsers to register themselves
	_ "github.com/googlecodelabs/tools/claat/parser/gdoc"
	_ "github.com/googlecodelabs/tools/claat/parser/md"
)

var (
	version string // set by linker -X
<<<<<<< HEAD
)

var (
=======
>>>>>>> aea0a096
	// commands contains all valid subcommands, e.g. "claat export".
	commands = map[string]func(){
		"export":  cmd.CmdExport,
		"serve":   cmd.CmdServe,
		"build":   cmd.CmdBuild,
		"update":  cmd.CmdUpdate,
		"help":    usage,
		"version": func() { fmt.Println(version) },
	}
)

func main() {
	log.SetFlags(0)
	rand.Seed(time.Now().UnixNano())
	if len(os.Args) == 1 {
		cmd.Fatalf("Need subcommand. Try '-h' for options.")
	}
	if os.Args[1] == "-h" || os.Args[1] == "--help" {
		usage()
		return
	}

	command := commands[os.Args[1]]
	if command == nil {
		cmd.Fatalf("Unknown subcommand. Try '-h' for options.")
	}
	flag.Usage = usage
	flag.CommandLine.Parse(os.Args[2:])
	cmd.ExtraVars = cmd.ParseExtraVars()
	command()
	os.Exit(cmd.Exit)
}

// usage prints usageText and program arguments to stderr.
func usage() {
	fmt.Fprint(os.Stderr, usageText)
	flag.PrintDefaults()
}

const usageText = `Usage: claat <cmd> [options] src [src ...]

Available commands are: export, serve, update, version.

## Export command

Export takes one or more 'src' documents and converts them
to the format specified with -f option.

The following formats are built-in:

- html (Polymer-based app)
- md (Markdown)
- offline (plain HTML markup for offline consumption)

Note that the built-in templates of the formats are not guaranteed to be stable.
They can be found in https://github.com/googlecodelabs/tools/tree/master/claat/render.
Please avoid using default templates in production. Use your own copies.

To use a custom format, specify a local file path to a Go template file.
More info on Go templates: https://golang.org/pkg/text/template/.

Each 'src' can be either a remote HTTP resource or a local file.
Source formats currently supported are:

- Google Doc (Codelab Format, go/codelab-guide)
- Markdown

When 'src' is a Google Doc, it must be specified as a doc ID,
omitting https://docs.google.com/... part.

Instead of writing to an output directory, use "-o -" to specify
stdout. In this case images and metadata are not exported.
When writing to a directory, existing files will be overwritten.

The program exits with non-zero code if at least one src could not be exported.

## Build command

Install all the dependencies needed by the codelab unless already installed.
This is done automatically by the serve command.
To clean up and rebuild all the dependencies, remove bower_components
directory and run the build command again

## Serve command

Serve provides a simple web server for viewing exported codelabs.
It takes no arguments and presents the current directory contents.
Clicking on a directory representing an exported codelab will load
all the required dependencies and render the generated codelab as
it would appear in production.

The serve command always runs the build command first.

The serve command takes a -addr host:port option, to specify the
desired hostname or IP address and port number to bind to.

## Update command

Update scans one or more 'src' local directories for codelab.json metadata
files, recursively. A directory containing the metadata file is expected
to be a codelab previously created with the export command.

Current directory is assumed if no 'src' argument is given.

Each found codelab is then re-exported using parameters from the metadata file.
Unused codelab assets will be deleted, as well as the entire codelab directory,
if codelab ID has changed since last update or export.

In the latter case, where codelab ID has changed, the new directory
will be placed alongside the old one. In other words, it will have the same ancestor
as the old one.

While -prefix and -ga can override existing codelab metadata, the other
arguments have no effect during update.

The program does not follow symbolic links and exits with non-zero code
if no metadata found or at least one src could not be updated.

## Flags

`<|MERGE_RESOLUTION|>--- conflicted
+++ resolved
@@ -36,12 +36,6 @@
 
 var (
 	version string // set by linker -X
-<<<<<<< HEAD
-)
-
-var (
-=======
->>>>>>> aea0a096
 	// commands contains all valid subcommands, e.g. "claat export".
 	commands = map[string]func(){
 		"export":  cmd.CmdExport,
